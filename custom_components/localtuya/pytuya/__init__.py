--- conflicted
+++ resolved
@@ -109,27 +109,13 @@
 }
 PAYLOAD_DICT = {
     TYPE_0A: {
-<<<<<<< HEAD
-        STATUS: {
-            "hexByte": COMMAND_DP_QUERY,
-            "command": {"gwId": "", "devId": "", "uid": ""},
-        },
-=======
         STATUS: {"hexByte": COMMAND_DP_QUERY, "command": {"gwId": "", "devId": "", "uid": ""}},
->>>>>>> 453b77a3
         SET: {"hexByte": COMMAND_SET, "command": {"devId": "", "uid": "", "t": ""}},
         HEARTBEAT: {"hexByte": COMMAND_HEARTBEAT, "command": {}},
         UPDATEDPS: {"hexByte": COMMAND_UPDATE_DPS, "command": {"dpId": [18, 19, 20]}},
     },
     TYPE_0D: {
-<<<<<<< HEAD
-        STATUS: {
-            "hexByte": COMMAND_CONTROL_NEW,
-            "command": {"devId": "", "uid": "", "t": ""},
-        },
-=======
         STATUS: {"hexByte": COMMAND_CONTROL_NEW, "command": {"devId": "", "uid": "", "t": ""}},
->>>>>>> 453b77a3
         SET: {"hexByte": COMMAND_SET, "command": {"devId": "", "uid": "", "t": ""}},
         HEARTBEAT: {"hexByte": COMMAND_HEARTBEAT, "command": {}},
         UPDATEDPS: {"hexByte": COMMAND_UPDATE_DPS, "command": {"dpId": [18, 19, 20]}},
@@ -369,13 +355,8 @@
 class TuyaProtocol(asyncio.Protocol, ContextualLogger):
     """Implementation of the Tuya protocol."""
 
-<<<<<<< HEAD
-    def __init__(
-        self, dev_id, local_key, protocol_version, on_connected, listener, is_gateway
-    ):
-=======
+
     def __init__(self, dev_id, local_key, protocol_version, on_connected, listener, is_gateway):
->>>>>>> 453b77a3
         """
         Initialize a new TuyaInterface.
 
@@ -407,13 +388,7 @@
         self.sub_devices = []
 
     def _setup_dispatcher(self):
-<<<<<<< HEAD
         return MessageDispatcher(self.id, self._status_update)
-=======
-        def _status_update(msg):
-            decoded_message = self._decode_payload(msg.payload)
-            self._update_dps_cache(decoded_message)
->>>>>>> 453b77a3
 
     def _status_update(self, msg):
         decoded_message = self._decode_payload(msg.payload)
@@ -577,10 +552,6 @@
                 raise Exception("Sub-device cid not specified for gateway")
             if cid not in self.sub_devices:
                 raise Exception("Unexpected sub-device cid", cid)
-<<<<<<< HEAD
-=======
-
->>>>>>> 453b77a3
         return await self.exchange(SET, {str(dp_index): value}, cid)
 
     async def set_dps(self, dps, cid=None):
@@ -590,15 +561,7 @@
                 raise Exception("Sub-device cid not specified for gateway")
             if cid not in self.sub_devices:
                 raise Exception("Unexpected sub-device cid", cid)
-<<<<<<< HEAD
-
         return await self.exchange(SET, dps, cid)
-
-=======
-
-        return await self.exchange(SET, dps, cid)
-
->>>>>>> 453b77a3
     async def detect_available_dps(self, cid=None):
         """Return which datapoints are supported by the device."""
 
@@ -634,7 +597,6 @@
 
         else:
             self.dps_cache = {}
-<<<<<<< HEAD
 
             for dps_range in ranges:
                 # dps 1 must always be sent, otherwise it might fail in case no dps is found
@@ -655,29 +617,6 @@
 
     def add_dps_to_request(self, dp_indicies, cid=None):
         """Add a datapoint (DP) to be included in requests."""
-=======
-
-            for dps_range in ranges:
-                # dps 1 must always be sent, otherwise it might fail in case no dps is found
-                # in the requested range
-                self.dps_to_request = {"1": None}
-                self.add_dps_to_request(range(*dps_range))
-                try:
-                    status = await self.status()
-                    self._update_dps_cache(status)
-                except Exception as ex:
-                    self.exception("Failed to get status: %s", ex)
-                    raise
-
-                if self.dev_type == TYPE_0A:
-                    return self.dps_cache
-
-            return self.dps_cache
-
-    def add_dps_to_request(self, dp_indicies, cid=None):
-        """Add a datapoint (DP) to be included in requests."""
-
->>>>>>> 453b77a3
         if self.is_gateway:
             if not cid:
                 raise Exception("Sub-device cid not specified for gateway")
@@ -687,14 +626,7 @@
             if isinstance(dp_indicies, int):
                 self.dps_to_request[cid][str(dp_indicies)] = None
             else:
-<<<<<<< HEAD
-                self.dps_to_request[cid].update(
-                    {str(index): None for index in dp_indicies}
-                )
-=======
                 self.dps_to_request[cid].update({str(index): None for index in dp_indicies})
->>>>>>> 453b77a3
-
         else:
             if isinstance(dp_indicies, int):
                 self.dps_to_request[str(dp_indicies)] = None
@@ -731,23 +663,13 @@
             payload = self.cipher.decrypt(payload[16:])
         elif self.version == 3.3:
             if self.dev_type != TYPE_0A or payload.startswith(
-<<<<<<< HEAD
-                PROTOCOL_VERSION_BYTES_33
-=======
                     PROTOCOL_VERSION_BYTES_33
->>>>>>> 453b77a3
             ):
                 payload = payload[len(PROTOCOL_33_HEADER) :]
             payload = self.cipher.decrypt(payload, False)
 
             if "data unvalid" in payload:
-<<<<<<< HEAD
-                if (
-                    not self.is_gateway
-                ):  # json data unvalid for gateway really means sub-device not connected
-=======
                 if not self.is_gateway:  # json data unvalid for gateway really means sub-device not connected
->>>>>>> 453b77a3
                     self.dev_type = TYPE_0D
                     self.debug(
                         "switching to dev_type %s",
@@ -805,14 +727,10 @@
             else:
                 json_data["dps"] = data
         elif command_hb == COMMAND_CONTROL_NEW:
-<<<<<<< HEAD
             if cid:
                 json_data["dps"] = self.dps_to_request[cid]
             else:
                 json_data["dps"] = self.dps_to_request
-=======
-            json_data["dps"] = self.dps_to_request
->>>>>>> 453b77a3
 
         payload = json.dumps(json_data).replace(" ", "").encode("utf-8")
         self.debug("Send payload: %s", payload)
@@ -852,13 +770,7 @@
         if self.is_gateway:
             cid = status["cid"]
             if cid not in self.sub_devices:
-<<<<<<< HEAD
-                self.info(
-                    "Sub-device status update ignored because cid %s is not added", cid
-                )
-=======
                 self.info("Sub-device status update ignored because cid %s is not added", cid)
->>>>>>> 453b77a3
                 self.dps_cache["last_updated_cid"] = ""
             else:
                 self.dps_cache["last_updated_cid"] = cid
@@ -872,16 +784,6 @@
 
 
 async def connect(
-<<<<<<< HEAD
-    address,
-    device_id,
-    local_key,
-    protocol_version,
-    listener=None,
-    port=6668,
-    timeout=5,
-    is_gateway=False,
-=======
         address,
         device_id,
         local_key,
@@ -890,7 +792,6 @@
         port=6668,
         timeout=5,
         is_gateway=False,
->>>>>>> 453b77a3
 ):
     """Connect to a device."""
     loop = asyncio.get_running_loop()
@@ -903,11 +804,7 @@
             on_connected,
             listener or EmptyListener(),
             is_gateway,
-<<<<<<< HEAD
-        ),
-=======
             ),
->>>>>>> 453b77a3
         address,
         port,
     )
