"""
Simple platform to locally control Tuya-based cover devices.

Sample config yaml:

cover:
  - platform: localtuya #REQUIRED
    host: 192.168.0.123 #REQUIRED
    local_key: 1234567891234567 #REQUIRED
    device_id: 123456789123456789abcd #REQUIRED
    name: cover_guests #REQUIRED
    friendly_name: Cover guests #REQUIRED
    protocol_version: 3.3 #REQUIRED
    id: 1 #OPTIONAL
    icon: mdi:blinds #OPTIONAL
    open_cmd: open #OPTIONAL, default is 'on'
    close_cmd: close #OPTIONAL, default is 'off'
    stop_cmd: stop #OPTIONAL, default is 'stop'

"""
import logging
from time import time, sleep
from threading import Lock

import voluptuous as vol

from homeassistant.components.cover import (
    CoverEntity,
    PLATFORM_SCHEMA,
    SUPPORT_CLOSE,
    SUPPORT_OPEN,
    SUPPORT_STOP,
    SUPPORT_SET_POSITION,
)
from homeassistant.const import (
    CONF_ID,
    CONF_FRIENDLY_NAME,
)
import homeassistant.helpers.config_validation as cv

from . import BASE_PLATFORM_SCHEMA, prepare_setup_entities, import_from_yaml
from .const import CONF_OPEN_CMD, CONF_CLOSE_CMD, CONF_STOP_CMD
from .pytuya import TuyaDevice

_LOGGER = logging.getLogger(__name__)

PLATFORM = "cover"

DEFAULT_OPEN_CMD = "on"
DEFAULT_CLOSE_CMD = "off"
DEFAULT_STOP_CMD = "stop"


PLATFORM_SCHEMA = PLATFORM_SCHEMA.extend(BASE_PLATFORM_SCHEMA).extend(
    {
        vol.Optional(CONF_OPEN_CMD, default=DEFAULT_OPEN_CMD): cv.string,
        vol.Optional(CONF_CLOSE_CMD, default=DEFAULT_CLOSE_CMD): cv.string,
        vol.Optional(CONF_STOP_CMD, default=DEFAULT_STOP_CMD): cv.string,
    }
)


def flow_schema(dps):
    """Return schema used in config flow."""
    return {
        vol.Optional(CONF_OPEN_CMD, default=DEFAULT_OPEN_CMD): str,
        vol.Optional(CONF_CLOSE_CMD, default=DEFAULT_CLOSE_CMD): str,
        vol.Optional(CONF_STOP_CMD, default=DEFAULT_STOP_CMD): str,
    }


async def async_setup_entry(hass, config_entry, async_add_entities):
    """Setup a Tuya cover based on a config entry."""
    device, entities_to_setup = prepare_setup_entities(
        config_entry, PLATFORM
    )
    if not entities_to_setup:
        return

<<<<<<< HEAD
    covers = []
    pytuyadevice = pytuya.PytuyaDevice(
        config_entry.data[CONF_DEVICE_ID],
        config_entry.data[CONF_HOST],
        config_entry.data[CONF_LOCAL_KEY],
        config_entry.data[CONF_FRIENDLY_NAME],
        config_entry.data[CONF_NAME],
    )
    pytuyadevice.set_version(float(config.get(CONF_PROTOCOL_VERSION)))
=======
    # TODO: keeping for now but should be removed
>>>>>>> ce2461df
    dps = {}

    covers = []
    for device_config in entities_to_setup:
        dps[device_config[CONF_ID]] = None
        covers.append(
            LocaltuyaCover(
                TuyaCache(device),
                device_config[CONF_FRIENDLY_NAME],
                device_config[CONF_ID],
                device_config.get(CONF_OPEN_CMD),
                device_config.get(CONF_CLOSE_CMD),
                device_config.get(CONF_STOP_CMD),
            )
#    print('Setup localtuya cover [{}] with device ID [{}] '.format(config.get(CONF_FRIENDLY_NAME), config.get(CONF_ID)))
#    _LOGGER.info("Setup localtuya cover %s with device ID=%s", config.get(CONF_FRIENDLY_NAME), config.get(CONF_ID) )
#    _LOGGER.debug("Cover %s uses open_cmd=%s close_cmd=%s stop_cmd=%s", config.get(CONF_FRIENDLY_NAME), config.get(CONF_OPEN_CMD), config.get(CONF_CLOSE_CMD), config.get(CONF_STOP_CMD) )
        )

    device.set_dpsUsed(dps)
    async_add_entities(covers, True)

def setup_platform(hass, config, add_devices, discovery_info=None):
    """Set up of the Tuya cover."""
    return import_from_yaml(hass, config, PLATFORM)


class TuyaCache:
    """Cache wrapper for pytuya.TuyaDevice"""

    def __init__(self, device):
        """Initialize the cache."""
        self._cached_status = ""
        self._cached_status_time = 0
        self._device = device
        self._lock = Lock()

    @property
    def unique_id(self):
        """Return unique device identifier."""
        return self._device.id

    def __get_status(self):
        # _LOGGER.info("running def __get_status from cover")
        for i in range(5):
            try:
                status = self._device.status()
                return status
            except Exception:
                print(
                    "Failed to update status of device [{}]".format(
                        self._device.address
                    )
                )
                sleep(1.0)
                if i + 1 == 3:
                    _LOGGER.error(
                        "Failed to update status of device %s", self._device.address
                    )
                    #                    return None
                    raise ConnectionError("Failed to update status .")

    def set_dps(self, state, dps_index):
        #_LOGGER.info("running def set_dps from cover")
        """Change the Tuya switch status and clear the cache."""
        self._cached_status = ""
        self._cached_status_time = 0
        for i in range(5):
            try:
                #_LOGGER.info("Running a try from def set_dps from cover where state=%s and dps_index=%s", state, dps_index)
                return self._device.set_dps(state, dps_index)
            except Exception:
                print(
                    "Failed to set status of device [{}]".format(self._device.address)
                )
                if i + 1 == 3:
                    _LOGGER.error(
                        "Failed to set status of device %s", self._device.address
                    )
                    return

    #                    raise ConnectionError("Failed to set status.")

    def status(self):
        """Get state of Tuya switch and cache the results."""
        # _LOGGER.info("running def status(self) from cover")
        self._lock.acquire()
        try:
            now = time()
            if not self._cached_status or now - self._cached_status_time > 15:
                sleep(0.5)
                self._cached_status = self.__get_status()
                self._cached_status_time = time()
            return self._cached_status
        finally:
            self._lock.release()

class LocaltuyaCover(CoverEntity):
    """Tuya cover devices."""

    def __init__(self, device, friendly_name, switchid, open_cmd, close_cmd, stop_cmd):
        self._device = device
        self._available = False
        self._name = friendly_name
        self._switch_id = switchid
        self._status = None
        self._state = None
        self._position = 50
        self._open_cmd = open_cmd
        self._close_cmd = close_cmd
        self._stop_cmd = stop_cmd
        #_LOGGER.info("running def __init__ of LocaltuyaCover(CoverEntity) with self=%s device=%s name=%s friendly_name=%s icon=%s switchid=%s open_cmd=%s close_cmd=%s stop_cmd=%s", self, device, name, friendly_name, icon, switchid, open_cmd, close_cmd, stop_cmd)
        print(
            "Initialized tuya cover [{}] with switch status [{}] and state [{}]".format(
                self._name, self._status, self._state
            )
        )

    @property
    def name(self):
        """Get name of Tuya switch."""
        return self._name

    @property
    def open_cmd(self):
        """Get name of open command."""
        return self._open_cmd

    @property
    def close_cmd(self):
        """Get name of close command."""
        return self._close_cmd

    @property
    def stop_cmd(self):
        """Get name of stop command."""
        return self._stop_cmd

    @property
    def unique_id(self):
        """Return unique device identifier."""
        return f"local_{self._device.unique_id}"

    @property
    def available(self):
        """Return if device is available or not."""
        return self._available

    @property
    def supported_features(self):
        """Flag supported features."""
        supported_features = (
            SUPPORT_OPEN | SUPPORT_CLOSE | SUPPORT_STOP | SUPPORT_SET_POSITION
        )
        return supported_features

    @property
    def current_cover_position(self):
        # self.update()
        # state = self._state
        #        _LOGGER.info("curr_pos() : %i", self._position)
        # print('curr_pos() : state [{}]'.format(state))
        return self._position

    @property
    def is_opening(self):
        # self.update()
        state = self._state
        # print('is_opening() : state [{}]'.format(state))
        if state == "on":
            return True
        return False

    @property
    def is_closing(self):
        # self.update()
        state = self._state
        # print('is_closing() : state [{}]'.format(state))
        if state == "off":
            return True
        return False

    @property
    def is_closed(self):
        """Return if the cover is closed or not."""
        # _LOGGER.info("running is_closed from cover")
        # self.update()
        state = self._state
        # print('is_closed() : state [{}]'.format(state))
        if state == "off":
            return False
        if state == "on":
            return True
        return None

    def set_cover_position(self, **kwargs):
        # _LOGGER.info("running set_cover_position from cover")
        """Move the cover to a specific position."""

        newpos = float(kwargs["position"])
        #        _LOGGER.info("Set new pos: %f", newpos)

        currpos = self.current_cover_position
        posdiff = abs(newpos - currpos)
        #       25 sec corrisponde alla chiusura/apertura completa
        mydelay = posdiff / 2.0
        if newpos > currpos:
            #            _LOGGER.info("Opening to %f: delay %f", newpos, mydelay )
            self.open_cover()
        else:
            #            _LOGGER.info("Closing to %f: delay %f", newpos, mydelay )
            self.close_cover()
        sleep(mydelay)
        self.stop_cover()
        self._position = 50  # newpos

    #        self._state = 'on'
    #        self._device._device.open_cover()

    def open_cover(self, **kwargs):
        """Open the cover."""
        #_LOGGER.info("running open_cover from cover")
        self._device.set_dps(self._open_cmd, self._switch_id)
#        self._state = 'on'
#        self._device._device.open_cover()

    def close_cover(self, **kwargs):
        # _LOGGER.info("running close_cover from cover")
        """Close cover."""
        #_LOGGER.info('about to set_dps from cover of off, %s', self._switch_id)
        self._device.set_dps(self._close_cmd, self._switch_id)
#        self._state = 'off'
#        self._device._device.close_cover()

    def stop_cover(self, **kwargs):
        # _LOGGER.info("running stop_cover from cover")
        """Stop the cover."""
        self._device.set_dps(self._stop_cmd, self._switch_id)
#        self._state = 'stop'
#        self._device._device.stop_cover()

    def update(self):
        """Get state of Tuya switch."""
        # _LOGGER.info("running update(self) from cover")
        try:
            self._status = self._device.status()
            self._state = self._status["dps"][self._switch_id]
            # print('update() : state [{}]'.format(self._state))
        except Exception:
            self._available = False
        else:
            self._available = True<|MERGE_RESOLUTION|>--- conflicted
+++ resolved
@@ -77,19 +77,7 @@
     if not entities_to_setup:
         return
 
-<<<<<<< HEAD
-    covers = []
-    pytuyadevice = pytuya.PytuyaDevice(
-        config_entry.data[CONF_DEVICE_ID],
-        config_entry.data[CONF_HOST],
-        config_entry.data[CONF_LOCAL_KEY],
-        config_entry.data[CONF_FRIENDLY_NAME],
-        config_entry.data[CONF_NAME],
-    )
-    pytuyadevice.set_version(float(config.get(CONF_PROTOCOL_VERSION)))
-=======
     # TODO: keeping for now but should be removed
->>>>>>> ce2461df
     dps = {}
 
     covers = []
@@ -209,6 +197,24 @@
         )
 
     @property
+    def device_info(self):
+        return {
+            "identifiers": {
+                # Serial numbers are unique identifiers within a specific domain
+                ("LocalTuya", f"local_{self._device.unique_id}")
+            },
+            "name": self._device._device.friendly_name,
+            "manufacturer": "Tuya generic",
+            "model": "SmartCover",
+            "sw_version": "3.3",
+        }
+
+    @property
+    def unique_id(self):
+        """Return unique device identifier."""
+        return f"local_{self._device.unique_id}_{self._switch_id}"
+
+    @property
     def name(self):
         """Get name of Tuya switch."""
         return self._name
@@ -227,11 +233,6 @@
     def stop_cmd(self):
         """Get name of stop command."""
         return self._stop_cmd
-
-    @property
-    def unique_id(self):
-        """Return unique device identifier."""
-        return f"local_{self._device.unique_id}"
 
     @property
     def available(self):
