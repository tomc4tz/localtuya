--- conflicted
+++ resolved
@@ -30,47 +30,10 @@
 
 import voluptuous as vol
 
-<<<<<<< HEAD
-CONF_DEVICE_ID = 'device_id'
-CONF_LOCAL_KEY = 'local_key'
-CONF_PROTOCOL_VERSION = 'protocol_version'
-CONF_CURRENT = 'current'
-CONF_CURRENT_CONSUMPTION = 'current_consumption'
-CONF_VOLTAGE = 'voltage'
-
-DEFAULT_ID = '1'
-DEFAULT_PROTOCOL_VERSION = 3.3
-
-ATTR_CURRENT = 'current'
-ATTR_CURRENT_CONSUMPTION = 'current_consumption'
-ATTR_VOLTAGE = 'voltage'
-
-SWITCH_SCHEMA = vol.Schema({
-    vol.Optional(CONF_ID, default=DEFAULT_ID): cv.string,
-    vol.Required(CONF_NAME): cv.string,
-    vol.Required(CONF_FRIENDLY_NAME): cv.string,
-    vol.Optional(CONF_CURRENT, default='-1'): cv.string,
-    vol.Optional(CONF_CURRENT_CONSUMPTION, default='-1'): cv.string,
-    vol.Optional(CONF_VOLTAGE, default='-1'): cv.string,
-})
-
-PLATFORM_SCHEMA = PLATFORM_SCHEMA.extend({
-    vol.Optional(CONF_ICON): cv.icon,
-    vol.Required(CONF_HOST): cv.string,
-    vol.Required(CONF_DEVICE_ID): cv.string,
-    vol.Required(CONF_LOCAL_KEY): cv.string,
-    vol.Required(CONF_NAME): cv.string,
-    vol.Required(CONF_FRIENDLY_NAME): cv.string,
-    vol.Required(CONF_PROTOCOL_VERSION, default=DEFAULT_PROTOCOL_VERSION): vol.Coerce(float),
-    vol.Optional(CONF_ID, default=DEFAULT_ID): cv.string,
-    vol.Optional(CONF_CURRENT, default='-1'): cv.string,
-    vol.Optional(CONF_CURRENT_CONSUMPTION, default='-1'): cv.string,
-    vol.Optional(CONF_VOLTAGE, default='-1'): cv.string,
-    vol.Optional(CONF_SWITCHES, default={}):
-        vol.Schema({cv.slug: SWITCH_SCHEMA}),
-})
-=======
-from homeassistant.components.switch import SwitchEntity, PLATFORM_SCHEMA
+from homeassistant.components.switch import (
+    SwitchEntity,
+    PLATFORM_SCHEMA,
+)
 from homeassistant.const import (
     CONF_ID,
     CONF_SWITCHES,
@@ -78,7 +41,6 @@
     CONF_NAME,
 )
 import homeassistant.helpers.config_validation as cv
->>>>>>> e824f285
 
 from . import BASE_PLATFORM_SCHEMA, prepare_setup_entities, import_from_yaml
 from .const import (
@@ -89,9 +51,11 @@
     CONF_CURRENT_CONSUMPTION,
     CONF_VOLTAGE,
 )
-from .pytuya import OutletDevice
+from .pytuya import TuyaDevice
 
 _LOGGER = logging.getLogger(__name__)
+
+PLATFORM = "switch"
 
 DEFAULT_ID = "1"
 
@@ -129,70 +93,15 @@
 async def async_setup_entry(hass, config_entry, async_add_entities):
     """Setup a Tuya switch based on a config entry."""
     device, entities_to_setup = prepare_setup_entities(
-        config_entry, "switch", OutletDevice
+        config_entry, PLATFORM
     )
     if not entities_to_setup:
         return
 
     switches = []
-<<<<<<< HEAD
-    pytuyadevice = pytuya.TuyaDevice(config.get(CONF_DEVICE_ID), config.get(CONF_HOST), config.get(CONF_LOCAL_KEY))
-    pytuyadevice.set_version(float(config.get(CONF_PROTOCOL_VERSION)))
-
-    if len(devices) > 0:
-        for object_id, device_config in devices.items():
-            dps = {}
-            dps[device_config.get(CONF_ID)]=None
-            if device_config.get(CONF_CURRENT) != '-1':
-                dps[device_config.get(CONF_CURRENT)]=None
-            if device_config.get(CONF_CURRENT_CONSUMPTION) != '-1':
-                dps[device_config.get(CONF_CURRENT_CONSUMPTION)]=None
-            if device_config.get(CONF_VOLTAGE) != '-1':
-                dps[device_config.get(CONF_VOLTAGE)]=None
-            pytuyadevice.set_dpsUsed(dps)
-
-            outlet_device = TuyaCache(pytuyadevice)
-            switches.append(
-                    LocaltuyaSwitch(
-                        outlet_device,
-                        device_config.get(CONF_NAME),
-                        device_config.get(CONF_FRIENDLY_NAME, object_id),
-                        device_config.get(CONF_ICON),
-                        device_config.get(CONF_ID),
-                        device_config.get(CONF_CURRENT),
-                        device_config.get(CONF_CURRENT_CONSUMPTION),
-                        device_config.get(CONF_VOLTAGE)
-                    )
-            )
-
-            print('Setup localtuya subswitch [{}] with device ID [{}] '.format(device_config.get(CONF_FRIENDLY_NAME, object_id), device_config.get(CONF_ID)))
-            _LOGGER.info("Setup localtuya subswitch %s with device ID %s ", device_config.get(CONF_FRIENDLY_NAME, object_id), device_config.get(CONF_ID) )
-    else:
-        dps = {}
-        dps[config.get(CONF_ID)]=None
-        if config.get(CONF_CURRENT) != '-1':
-            dps[config.get(CONF_CURRENT)]=None
-        if config.get(CONF_CURRENT_CONSUMPTION) != '-1':
-            dps[config.get(CONF_CURRENT_CONSUMPTION)]=None
-        if config.get(CONF_VOLTAGE) != '-1':
-            dps[config.get(CONF_VOLTAGE)]=None
-        pytuyadevice.set_dpsUsed(dps)
-        outlet_device = TuyaCache(pytuyadevice)
-        switches.append(
-                LocaltuyaSwitch(
-                    outlet_device,
-                    config.get(CONF_NAME),
-                    config.get(CONF_FRIENDLY_NAME),
-                    config.get(CONF_ICON),
-                    config.get(CONF_ID),
-                    config.get(CONF_CURRENT),
-                    config.get(CONF_CURRENT_CONSUMPTION),
-                    config.get(CONF_VOLTAGE)
-                )
-=======
     for device_config in entities_to_setup:
         switches.append(
-            TuyaDevice(
+            LocaltuyaSwitch(
                 TuyaCache(device),
                 device_config[CONF_FRIENDLY_NAME],
                 device_config[CONF_ID],
@@ -200,7 +109,6 @@
                 device_config.get(CONF_CURRENT_CONSUMPTION),
                 device_config.get(CONF_VOLTAGE),
             )
->>>>>>> e824f285
         )
 
     async_add_entities(switches, True)
@@ -208,7 +116,7 @@
 
 def setup_platform(hass, config, add_devices, discovery_info=None):
     """Set up of the Tuya switch."""
-    return import_from_yaml(hass, config, "switch")
+    return import_from_yaml(hass, config, PLATFORM)
 
 
 class TuyaCache:
@@ -277,12 +185,7 @@
         finally:
             self._lock.release()
 
-<<<<<<< HEAD
 class LocaltuyaSwitch(SwitchEntity):
-=======
-
-class TuyaDevice(SwitchEntity):
->>>>>>> e824f285
     """Representation of a Tuya switch."""
 
     def __init__(
