"""The LocalTuya integration integration."""
import voluptuous as vol

from homeassistant.config_entries import SOURCE_IMPORT, ConfigEntry
from homeassistant.core import HomeAssistant
from homeassistant.const import (
    CONF_DEVICE_ID,
    CONF_ID,
    CONF_ICON,
    CONF_NAME,
    CONF_FRIENDLY_NAME,
    CONF_HOST,
    CONF_PLATFORM,
    CONF_ENTITIES,
)
import homeassistant.helpers.config_validation as cv

from . import pytuya
from .const import CONF_LOCAL_KEY, CONF_PROTOCOL_VERSION, DOMAIN


DEFAULT_ID = "1"
DEFAULT_PROTOCOL_VERSION = 3.3

BASE_PLATFORM_SCHEMA = {
    vol.Optional(CONF_ICON): cv.icon,  # Deprecated: not used
    vol.Required(CONF_HOST): cv.string,
    vol.Required(CONF_DEVICE_ID): cv.string,
    vol.Required(CONF_LOCAL_KEY): cv.string,
    vol.Optional(CONF_NAME): cv.string,  # Deprecated: not used
    vol.Required(CONF_FRIENDLY_NAME): cv.string,
    vol.Required(CONF_PROTOCOL_VERSION, default=DEFAULT_PROTOCOL_VERSION): vol.Coerce(
        float
    ),
    vol.Optional(CONF_ID, default=DEFAULT_ID): cv.string,
}


def prepare_setup_entities(config_entry, platform):
    """Prepare ro setup entities for a platform."""
    entities_to_setup = [
        entity
        for entity in config_entry.data[CONF_ENTITIES]
        if entity[CONF_PLATFORM] == platform
    ]
    if not entities_to_setup:
        return None, None

    device = pytuya.TuyaDevice(
        config_entry.data[CONF_DEVICE_ID],
        config_entry.data[CONF_HOST],
        config_entry.data[CONF_LOCAL_KEY],
    )
    device.set_version(float(config_entry.data[CONF_PROTOCOL_VERSION]))
    device.set_dpsUsed({})
    return device, entities_to_setup


def import_from_yaml(hass, config, platform):
    """Import configuration from YAML."""
    config[CONF_PLATFORM] = platform
    hass.async_create_task(
        hass.config_entries.flow.async_init(
            DOMAIN, context={"source": SOURCE_IMPORT}, data=config
        )
    )

    return True


async def async_setup(hass: HomeAssistant, config: dict):
    """Set up the LocalTuya integration component."""
    return True


async def async_setup_entry(hass: HomeAssistant, entry: ConfigEntry):
    """Set up LocalTuya integration from a config entry."""
<<<<<<< HEAD
    for platform in PLATFORMS:
#        print("ASE*** [{}] [{}]".format(entry.data["entities"][0][CONF_PLATFORM], platform))
        if entry.data["entities"][0][CONF_PLATFORM] == platform:
            hass.async_create_task(
                hass.config_entries.async_forward_entry_setup(entry, platform)
            )
=======
    for component in set(entity[CONF_PLATFORM] for entity in entry.data[CONF_ENTITIES]):
        hass.async_create_task(
            hass.config_entries.async_forward_entry_setup(entry, component)
        )
>>>>>>> b401020c
    return True


async def async_unload_entry(hass: HomeAssistant, entry: ConfigEntry):
    """Unload a config entry."""
    # Nothing is stored and no persistent connections exist, so nothing to do
    return True<|MERGE_RESOLUTION|>--- conflicted
+++ resolved
@@ -75,19 +75,11 @@
 
 async def async_setup_entry(hass: HomeAssistant, entry: ConfigEntry):
     """Set up LocalTuya integration from a config entry."""
-<<<<<<< HEAD
-    for platform in PLATFORMS:
+    for platform in set(entity[CONF_PLATFORM] for entity in entry.data[CONF_ENTITIES]):
 #        print("ASE*** [{}] [{}]".format(entry.data["entities"][0][CONF_PLATFORM], platform))
-        if entry.data["entities"][0][CONF_PLATFORM] == platform:
-            hass.async_create_task(
-                hass.config_entries.async_forward_entry_setup(entry, platform)
-            )
-=======
-    for component in set(entity[CONF_PLATFORM] for entity in entry.data[CONF_ENTITIES]):
         hass.async_create_task(
-            hass.config_entries.async_forward_entry_setup(entry, component)
+            hass.config_entries.async_forward_entry_setup(entry, platform)
         )
->>>>>>> b401020c
     return True
 
 
