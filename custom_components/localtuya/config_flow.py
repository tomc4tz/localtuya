--- conflicted
+++ resolved
@@ -14,11 +14,8 @@
     CONF_HOST,
     CONF_ID,
     CONF_PLATFORM,
-<<<<<<< HEAD
     CONF_CLIENT_ID,
-=======
     CONF_SCAN_INTERVAL,
->>>>>>> 2688a170
 )
 from homeassistant.core import callback
 
