"""Config flow for LocalTuya integration integration."""
import errno
import logging
from importlib import import_module

import homeassistant.helpers.config_validation as cv
import voluptuous as vol
from homeassistant import config_entries, core, exceptions
from homeassistant.config_entries import SOURCE_IMPORT
from homeassistant.const import (
    CONF_DEVICE_ID,
    CONF_ENTITIES,
    CONF_FRIENDLY_NAME,
    CONF_HOST,
    CONF_ID,
    CONF_PLATFORM,
    CONF_SCAN_INTERVAL,
)
from homeassistant.core import callback

from .common import async_config_entry_by_device_id, pytuya
from .const import CONF_DPS_STRINGS  # pylint: disable=unused-import
from .const import (
    CONF_LOCAL_KEY,
    CONF_PRODUCT_KEY,
    CONF_PROTOCOL_VERSION,
    CONF_IS_GATEWAY,
    CONF_PARENT_GATEWAY,
    DATA_DISCOVERY,
    DOMAIN,
    PLATFORMS,
)
from .discovery import discover

_LOGGER = logging.getLogger(__name__)

PLATFORM_TO_ADD = "platform_to_add"
NO_ADDITIONAL_PLATFORMS = "no_additional_platforms"
DISCOVERED_DEVICE = "discovered_device"

CUSTOM_DEVICE = "..."

BASIC_INFO_SCHEMA = vol.Schema(
    {
        vol.Required(CONF_FRIENDLY_NAME): str,
        vol.Required(CONF_LOCAL_KEY): str,
        vol.Required(CONF_HOST): str,
        vol.Required(CONF_DEVICE_ID): str,
        vol.Required(CONF_PROTOCOL_VERSION, default="3.3"): vol.In(["3.1", "3.3"]),
        vol.Optional(CONF_SCAN_INTERVAL): int,
    }
)


DEVICE_SCHEMA = vol.Schema(
    {
        vol.Required(CONF_DEVICE_ID): cv.string,
        vol.Required(CONF_FRIENDLY_NAME): cv.string,
        vol.Required(CONF_PROTOCOL_VERSION, default="3.3"): vol.In(["3.1", "3.3"]),
        vol.Optional(CONF_SCAN_INTERVAL): int,
        vol.Optional(CONF_IS_GATEWAY): cv.boolean,
        vol.Optional(CONF_PARENT_GATEWAY): cv.string,
        vol.Optional(CONF_HOST): cv.string,
        vol.Optional(CONF_LOCAL_KEY): cv.string,
    },
)

PICK_ENTITY_SCHEMA = vol.Schema(
    {vol.Required(PLATFORM_TO_ADD, default=PLATFORMS[0]): vol.In(PLATFORMS)}
)


def user_schema(devices, entries):
    """Create schema for user step."""
    devices = {dev_id: dev["ip"] for dev_id, dev in devices.items()}
    devices.update(
        {
            ent.data[CONF_DEVICE_ID]: ent.data[CONF_FRIENDLY_NAME]
            for ent in entries
            if ent.source != SOURCE_IMPORT
        }
    )
    device_list = [f"{key} ({value})" for key, value in devices.items()]
    return vol.Schema(
        {vol.Required(DISCOVERED_DEVICE): vol.In(device_list + [CUSTOM_DEVICE])}
    )


def options_schema(entities):
    """Create schema for options."""
    entity_names = [
        f"{entity[CONF_ID]} {entity[CONF_FRIENDLY_NAME]}" for entity in entities
    ]
    return vol.Schema(
        {
            vol.Required(CONF_FRIENDLY_NAME): str,
            vol.Required(CONF_HOST): str,
            vol.Required(CONF_LOCAL_KEY): str,
            vol.Required(CONF_PROTOCOL_VERSION, default="3.3"): vol.In(["3.1", "3.3"]),
            vol.Optional(CONF_SCAN_INTERVAL): int,
            vol.Required(
                CONF_ENTITIES, description={"suggested_value": entity_names}
            ): cv.multi_select(entity_names),
        }
    )


def schema_defaults(schema, dps_list=None, **defaults):
    """Create a new schema with default values filled in."""
    copy = schema.extend({})
    for field, field_type in copy.schema.items():
        if isinstance(field_type, vol.In):
            value = None
            for dps in dps_list or []:
                if dps.startswith(f"{defaults.get(field)} "):
                    value = dps
                    break

            if value in field_type.container:
                field.default = vol.default_factory(value)
                continue

        if field.schema in defaults:
            field.default = vol.default_factory(defaults[field])
    return copy


def dps_string_list(dps_data):
    """Return list of friendly DPS values."""
    return [f"{id} (value: {value})" for id, value in dps_data.items()]


def gen_dps_strings():
    """Generate list of DPS values."""
    return [f"{dp} (value: ?)" for dp in range(1, 256)]


def platform_schema(platform, dps_strings, allow_id=True, yaml=False):
    """Generate input validation schema for a platform."""
    schema = {}
    if yaml:
        # In YAML mode we force the specified platform to match flow schema
        schema[vol.Required(CONF_PLATFORM)] = vol.In([platform])
    if allow_id:
        schema[vol.Required(CONF_ID)] = vol.In(dps_strings)
    schema[vol.Required(CONF_FRIENDLY_NAME)] = str
    return vol.Schema(schema).extend(flow_schema(platform, dps_strings))


def flow_schema(platform, dps_strings):
    """Return flow schema for a specific platform."""
    integration_module = ".".join(__name__.split(".")[:-1])
    return import_module("." + platform, integration_module).flow_schema(dps_strings)


def strip_dps_values(user_input, dps_strings):
    """Remove values and keep only index for DPS config items."""
    stripped = {}
    for field, value in user_input.items():
        if value in dps_strings:
            stripped[field] = int(user_input[field].split(" ")[0])
        else:
            stripped[field] = user_input[field]
    return stripped


def validate_config_schema(config):
    """Valid configuration schema to ensure proper values have been declared"""
    for device in config:
        if device.get(CONF_PARENT_GATEWAY):
            if device.get(CONF_IS_GATEWAY):
<<<<<<< HEAD
                raise vol.Invalid(
                    "Sub-device declared as gateway device at the same time"
                )
=======
                raise vol.Invalid("Sub-device declared as gateway device at the same time")
>>>>>>> 453b77a3
        else:
            if not device.get(CONF_HOST):
                raise vol.Invalid("Host not specified")
            elif not device.get(CONF_LOCAL_KEY):
                raise vol.Invalid("Local key not specified")

    return config


def config_schema():
    """Build schema used for setting up component."""
    entity_schemas = [
        platform_schema(platform, range(1, 256), yaml=True) for platform in PLATFORMS
    ]
    return vol.Schema(
        {
            DOMAIN: vol.All(
                cv.ensure_list,
                [
                    DEVICE_SCHEMA.extend(
<<<<<<< HEAD
                        {vol.Optional(CONF_ENTITIES): [vol.Any(*entity_schemas)]},
=======
                        {
                            vol.Optional(CONF_ENTITIES): [vol.Any(*entity_schemas)]
                        },
>>>>>>> 453b77a3
                    ),
                ],
                validate_config_schema,
            )
        },
        extra=vol.ALLOW_EXTRA,
    )


async def validate_input(hass: core.HomeAssistant, data):
    """Validate the user input allows us to connect."""
    detected_dps = {}

    interface = None
    try:
        interface = await pytuya.connect(
            data[CONF_HOST],
            data[CONF_DEVICE_ID],
            data[CONF_LOCAL_KEY],
            float(data[CONF_PROTOCOL_VERSION]),
        )

        detected_dps = await interface.detect_available_dps()
    except (ConnectionRefusedError, ConnectionResetError) as ex:
        raise CannotConnect from ex
    except ValueError as ex:
        raise InvalidAuth from ex
    finally:
        if interface:
            await interface.close()

    # Indicate an error if no datapoints found as the rest of the flow
    # won't work in this case
    if not detected_dps:
        raise EmptyDpsList

    return dps_string_list(detected_dps)


class LocaltuyaConfigFlow(config_entries.ConfigFlow, domain=DOMAIN):
    """Handle a config flow for LocalTuya integration."""

    VERSION = 1
    CONNECTION_CLASS = config_entries.CONN_CLASS_LOCAL_POLL

    @staticmethod
    @callback
    def async_get_options_flow(config_entry):
        """Get options flow for this handler."""
        return LocalTuyaOptionsFlowHandler(config_entry)

    def __init__(self):
        """Initialize a new LocaltuyaConfigFlow."""
        self.basic_info = None
        self.dps_strings = []
        self.platform = None
        self.devices = {}
        self.selected_device = None
        self.entities = []

    async def async_step_user(self, user_input=None):
        """Handle the initial step."""
        errors = {}
        if user_input is not None:
            if user_input[DISCOVERED_DEVICE] != CUSTOM_DEVICE:
                self.selected_device = user_input[DISCOVERED_DEVICE].split(" ")[0]
            return await self.async_step_basic_info()

        # Use cache if available or fallback to manual discovery
        devices = {}
        data = self.hass.data.get(DOMAIN)
        if data and DATA_DISCOVERY in data:
            devices = data[DATA_DISCOVERY].devices
        else:
            try:
                devices = await discover()
            except OSError as ex:
                if ex.errno == errno.EADDRINUSE:
                    errors["base"] = "address_in_use"
                else:
                    errors["base"] = "discovery_failed"
            except Exception:  # pylint: disable= broad-except
                _LOGGER.exception("discovery failed")
                errors["base"] = "discovery_failed"

        self.devices = {
            ip: dev
            for ip, dev in devices.items()
            if dev["gwId"] not in self._async_current_ids()
        }

        return self.async_show_form(
            step_id="user",
            errors=errors,
            data_schema=user_schema(self.devices, self._async_current_entries()),
        )

    async def async_step_basic_info(self, user_input=None):
        """Handle input of basic info."""
        errors = {}
        if user_input is not None:
            await self.async_set_unique_id(user_input[CONF_DEVICE_ID])

            try:
                self.basic_info = user_input
                if self.selected_device is not None:
                    self.basic_info[CONF_PRODUCT_KEY] = self.devices[
                        self.selected_device
                    ]["productKey"]
                self.dps_strings = await validate_input(self.hass, user_input)
                return await self.async_step_pick_entity_type()
            except CannotConnect:
                errors["base"] = "cannot_connect"
            except InvalidAuth:
                errors["base"] = "invalid_auth"
            except EmptyDpsList:
                errors["base"] = "empty_dps"
            except Exception:  # pylint: disable=broad-except
                _LOGGER.exception("Unexpected exception")
                errors["base"] = "unknown"

        # If selected device exists as a config entry, load config from it
        if self.selected_device in self._async_current_ids():
            entry = async_config_entry_by_device_id(self.hass, self.selected_device)
            await self.async_set_unique_id(entry.data[CONF_DEVICE_ID])
            self.basic_info = entry.data.copy()
            self.dps_strings = self.basic_info.pop(CONF_DPS_STRINGS).copy()
            self.entities = self.basic_info.pop(CONF_ENTITIES).copy()
            return await self.async_step_pick_entity_type()

        # Insert default values from discovery if present
        defaults = {}
        defaults.update(user_input or {})
        if self.selected_device is not None:
            device = self.devices[self.selected_device]
            defaults[CONF_HOST] = device.get("ip")
            defaults[CONF_DEVICE_ID] = device.get("gwId")
            defaults[CONF_PROTOCOL_VERSION] = device.get("version")

        return self.async_show_form(
            step_id="basic_info",
            data_schema=schema_defaults(BASIC_INFO_SCHEMA, **defaults),
            errors=errors,
        )

    async def async_step_pick_entity_type(self, user_input=None):
        """Handle asking if user wants to add another entity."""
        if user_input is not None:
            if user_input.get(NO_ADDITIONAL_PLATFORMS):
                config = {
                    **self.basic_info,
                    CONF_DPS_STRINGS: self.dps_strings,
                    CONF_ENTITIES: self.entities,
                }
                entry = async_config_entry_by_device_id(self.hass, self.unique_id)
                if entry:
                    self.hass.config_entries.async_update_entry(entry, data=config)
                    return self.async_abort(reason="device_updated")
                return self.async_create_entry(
                    title=config[CONF_FRIENDLY_NAME], data=config
                )

            self.platform = user_input[PLATFORM_TO_ADD]
            return await self.async_step_add_entity()

        # Add a checkbox that allows bailing out from config flow iff at least one
        # entity has been added
        schema = PICK_ENTITY_SCHEMA
        if self.platform is not None:
            schema = schema.extend(
                {vol.Required(NO_ADDITIONAL_PLATFORMS, default=True): bool}
            )

        return self.async_show_form(step_id="pick_entity_type", data_schema=schema)

    async def async_step_add_entity(self, user_input=None):
        """Handle adding a new entity."""
        errors = {}
        if user_input is not None:
            already_configured = any(
                switch[CONF_ID] == int(user_input[CONF_ID].split(" ")[0])
                for switch in self.entities
            )
            if not already_configured:
                user_input[CONF_PLATFORM] = self.platform
                self.entities.append(strip_dps_values(user_input, self.dps_strings))
                return await self.async_step_pick_entity_type()

            errors["base"] = "entity_already_configured"

        return self.async_show_form(
            step_id="add_entity",
            data_schema=platform_schema(self.platform, self.dps_strings),
            errors=errors,
            description_placeholders={"platform": self.platform},
        )

    async def async_step_import(self, user_input):
        """Handle import from YAML."""
        await self.async_set_unique_id(user_input[CONF_DEVICE_ID])
        self._abort_if_unique_id_configured(updates=user_input)
        return self.async_create_entry(
            title=f"{user_input[CONF_FRIENDLY_NAME]} (YAML)", data=user_input
        )


class LocalTuyaOptionsFlowHandler(config_entries.OptionsFlow):
    """Handle options flow for LocalTuya integration."""

    def __init__(self, config_entry):
        """Initialize localtuya options flow."""
        self.config_entry = config_entry
        self.dps_strings = config_entry.data.get(CONF_DPS_STRINGS, gen_dps_strings())
        if not config_entry.data.get(CONF_IS_GATEWAY):
            self.entities = config_entry.data[CONF_ENTITIES]
        self.data = None

    async def async_step_init(self, user_input=None):
        """Manage basic options."""
        device_id = self.config_entry.data[CONF_DEVICE_ID]
        if user_input is not None:
            self.data = user_input.copy()
            self.data.update(
                {
                    CONF_DEVICE_ID: device_id,
                    CONF_DPS_STRINGS: self.dps_strings,
                    CONF_ENTITIES: [],
                }
            )
            if len(user_input[CONF_ENTITIES]) > 0:
                entity_ids = [
                    int(entity.split(" ")[0]) for entity in user_input[CONF_ENTITIES]
                ]
                self.entities = [
                    entity
                    for entity in self.config_entry.data[CONF_ENTITIES]
                    if entity[CONF_ID] in entity_ids
                ]
                return await self.async_step_entity()

        # Not supported for YAML imports
        if self.config_entry.source == config_entries.SOURCE_IMPORT:
            return await self.async_step_yaml_import()

        return self.async_show_form(
            step_id="init",
            data_schema=schema_defaults(
                options_schema(self.entities), **self.config_entry.data
            ),
            description_placeholders={"device_id": device_id},
        )

    async def async_step_entity(self, user_input=None):
        """Manage entity settings."""
        errors = {}
        if user_input is not None:
            entity = strip_dps_values(user_input, self.dps_strings)
            entity[CONF_ID] = self.current_entity[CONF_ID]
            entity[CONF_PLATFORM] = self.current_entity[CONF_PLATFORM]
            self.data[CONF_ENTITIES].append(entity)

            if len(self.entities) == len(self.data[CONF_ENTITIES]):
                self.hass.config_entries.async_update_entry(
                    self.config_entry,
                    title=self.data[CONF_FRIENDLY_NAME],
                    data=self.data,
                )
                return self.async_create_entry(title="", data={})

        schema = platform_schema(
            self.current_entity[CONF_PLATFORM], self.dps_strings, allow_id=False
        )
        return self.async_show_form(
            step_id="entity",
            errors=errors,
            data_schema=schema_defaults(
                schema, self.dps_strings, **self.current_entity
            ),
            description_placeholders={
                "id": self.current_entity[CONF_ID],
                "platform": self.current_entity[CONF_PLATFORM],
            },
        )

    async def async_step_yaml_import(self, user_input=None):
        """Manage YAML imports."""
        if user_input is not None:
            return self.async_create_entry(title="", data={})
        return self.async_show_form(step_id="yaml_import")

    @property
    def current_entity(self):
        """Existing configuration for entity currently being edited."""
        return self.entities[len(self.data[CONF_ENTITIES])]


class CannotConnect(exceptions.HomeAssistantError):
    """Error to indicate we cannot connect."""


class InvalidAuth(exceptions.HomeAssistantError):
    """Error to indicate there is invalid auth."""


class EmptyDpsList(exceptions.HomeAssistantError):
    """Error to indicate no datapoints found."""<|MERGE_RESOLUTION|>--- conflicted
+++ resolved
@@ -169,13 +169,7 @@
     for device in config:
         if device.get(CONF_PARENT_GATEWAY):
             if device.get(CONF_IS_GATEWAY):
-<<<<<<< HEAD
-                raise vol.Invalid(
-                    "Sub-device declared as gateway device at the same time"
-                )
-=======
                 raise vol.Invalid("Sub-device declared as gateway device at the same time")
->>>>>>> 453b77a3
         else:
             if not device.get(CONF_HOST):
                 raise vol.Invalid("Host not specified")
@@ -196,13 +190,9 @@
                 cv.ensure_list,
                 [
                     DEVICE_SCHEMA.extend(
-<<<<<<< HEAD
-                        {vol.Optional(CONF_ENTITIES): [vol.Any(*entity_schemas)]},
-=======
                         {
                             vol.Optional(CONF_ENTITIES): [vol.Any(*entity_schemas)]
                         },
->>>>>>> 453b77a3
                     ),
                 ],
                 validate_config_schema,
